syntax = "proto3";

import "insonmnia.proto";
import "capabilities.proto";

package sonm;

service Miner{
    rpc Ping(PingRequest) returns (PingReply) {}
    rpc Info(MinerInfoRequest) returns (InfoReply) {}
    rpc Handshake(MinerHandshakeRequest) returns (MinerHandshakeReply) {}

    rpc Start(MinerStartRequest) returns (MinerStartReply) {}
    rpc Stop(StopTaskRequest) returns (StopTaskReply) {}

    rpc TasksStatus(stream MinerStatusMapRequest) returns (stream StatusMapReply) {}
<<<<<<< HEAD
    rpc TaskDetails(TaskStatusRequest) returns (TaskStatusReply) {}
=======
    rpc TaskLogs(TaskLogsRequest) returns (stream TaskLogsChunk) {}
>>>>>>> 7a0c824a
}

message MinerInfoRequest {
}

message MinerHandshakeRequest {
    string hub = 1;
}

enum NATType {
    NONE = 0;
    BLOCKED = 1;
    FULL = 2;
    SYMMETRIC = 3;
    RESTRICTED = 4;
    PORT_RESTRICTED = 5;
    SYMMETRIC_UDP_FIREWALL = 6;
    UNKNOWN = 7;
}

message MinerHandshakeReply {
    string miner = 1;
    Capabilities capabilities = 2;
    NATType natType = 3;
}

message MinerStartRequest{
    string id = 1;
    string registry = 2;
    string image = 3;
    string auth = 4;
    ContainerRestartPolicy restartPolicy = 5;
    ContainerResources resources = 6;
    string PublicKeyData = 7;
}

message MinerStartReply {
    string container = 1;
    message port {
        string IP = 1;
        string port = 2;
    }
    map<string, port> Ports = 2;
}

message MinerStatusMapRequest {}<|MERGE_RESOLUTION|>--- conflicted
+++ resolved
@@ -14,11 +14,9 @@
     rpc Stop(StopTaskRequest) returns (StopTaskReply) {}
 
     rpc TasksStatus(stream MinerStatusMapRequest) returns (stream StatusMapReply) {}
-<<<<<<< HEAD
     rpc TaskDetails(TaskStatusRequest) returns (TaskStatusReply) {}
-=======
+
     rpc TaskLogs(TaskLogsRequest) returns (stream TaskLogsChunk) {}
->>>>>>> 7a0c824a
 }
 
 message MinerInfoRequest {
